package slack

import (
	"context"
	"encoding/json"
	"errors"
	"log"
	"net/url"
	"strconv"
)

const (
	DEFAULT_USER_PHOTO_CROP_X = -1
	DEFAULT_USER_PHOTO_CROP_Y = -1
	DEFAULT_USER_PHOTO_CROP_W = -1
	errPaginationComplete     = errorString("pagination complete")
)

// UserProfile contains all the information details of a given user
type UserProfile struct {
	FirstName             string                  `json:"first_name"`
	LastName              string                  `json:"last_name"`
	RealName              string                  `json:"real_name"`
	RealNameNormalized    string                  `json:"real_name_normalized"`
	DisplayName           string                  `json:"display_name"`
	DisplayNameNormalized string                  `json:"display_name_normalized"`
	Email                 string                  `json:"email"`
	Skype                 string                  `json:"skype"`
	Phone                 string                  `json:"phone"`
	Image24               string                  `json:"image_24"`
	Image32               string                  `json:"image_32"`
	Image48               string                  `json:"image_48"`
	Image72               string                  `json:"image_72"`
	Image192              string                  `json:"image_192"`
	ImageOriginal         string                  `json:"image_original"`
	Title                 string                  `json:"title"`
	BotID                 string                  `json:"bot_id,omitempty"`
	ApiAppID              string                  `json:"api_app_id,omitempty"`
	StatusText            string                  `json:"status_text,omitempty"`
	StatusEmoji           string                  `json:"status_emoji,omitempty"`
	Team                  string                  `json:"team"`
	Fields                UserProfileCustomFields `json:"fields"`
}

// UserProfileCustomFields represents user profile's custom fields.
// Slack API's response data type is inconsistent so we use the struct.
// For detail, please see below.
// https://github.com/nlopes/slack/pull/298#discussion_r185159233
type UserProfileCustomFields struct {
	fields map[string]UserProfileCustomField
}

// UnmarshalJSON is the implementation of the json.Unmarshaler interface.
func (fields *UserProfileCustomFields) UnmarshalJSON(b []byte) error {
	// https://github.com/nlopes/slack/pull/298#discussion_r185159233
	if string(b) == "[]" {
		return nil
	}
	return json.Unmarshal(b, &fields.fields)
}

// MarshalJSON is the implementation of the json.Marshaler interface.
func (fields UserProfileCustomFields) MarshalJSON() ([]byte, error) {
	if len(fields.fields) == 0 {
		return []byte("[]"), nil
	}
	return json.Marshal(fields.fields)
}

// ToMap returns a map of custom fields.
func (fields *UserProfileCustomFields) ToMap() map[string]UserProfileCustomField {
	return fields.fields
}

// Len returns the number of custom fields.
func (fields *UserProfileCustomFields) Len() int {
	return len(fields.fields)
}

// SetMap sets a map of custom fields.
func (fields *UserProfileCustomFields) SetMap(m map[string]UserProfileCustomField) {
	fields.fields = m
}

// FieldsMap returns a map of custom fields.
func (profile *UserProfile) FieldsMap() map[string]UserProfileCustomField {
	return profile.Fields.ToMap()
}

// SetFieldsMap sets a map of custom fields.
func (profile *UserProfile) SetFieldsMap(m map[string]UserProfileCustomField) {
	profile.Fields.SetMap(m)
}

// UserProfileCustomField represents a custom user profile field
type UserProfileCustomField struct {
	Value string `json:"value"`
	Alt   string `json:"alt"`
	Label string `json:"label"`
}

// User contains all the information of a user
type User struct {
	ID                string      `json:"id"`
	TeamID            string      `json:"team_id"`
	Name              string      `json:"name"`
	Deleted           bool        `json:"deleted"`
	Color             string      `json:"color"`
	RealName          string      `json:"real_name"`
	TZ                string      `json:"tz,omitempty"`
	TZLabel           string      `json:"tz_label"`
	TZOffset          int         `json:"tz_offset"`
	Profile           UserProfile `json:"profile"`
	IsBot             bool        `json:"is_bot"`
	IsAdmin           bool        `json:"is_admin"`
	IsOwner           bool        `json:"is_owner"`
	IsPrimaryOwner    bool        `json:"is_primary_owner"`
	IsRestricted      bool        `json:"is_restricted"`
	IsUltraRestricted bool        `json:"is_ultra_restricted"`
	IsStranger        bool        `json:"is_stranger"`
	IsAppUser         bool        `json:"is_app_user"`
	Has2FA            bool        `json:"has_2fa"`
	HasFiles          bool        `json:"has_files"`
	Presence          string      `json:"presence"`
	Locale            string      `json:"locale"`
}

// UserPresence contains details about a user online status
type UserPresence struct {
	Presence        string   `json:"presence,omitempty"`
	Online          bool     `json:"online,omitempty"`
	AutoAway        bool     `json:"auto_away,omitempty"`
	ManualAway      bool     `json:"manual_away,omitempty"`
	ConnectionCount int      `json:"connection_count,omitempty"`
	LastActivity    JSONTime `json:"last_activity,omitempty"`
}

type UserIdentityResponse struct {
	User UserIdentity `json:"user"`
	Team TeamIdentity `json:"team"`
	SlackResponse
}

type UserIdentity struct {
	ID       string `json:"id"`
	Name     string `json:"name"`
	Email    string `json:"email"`
	Image24  string `json:"image_24"`
	Image32  string `json:"image_32"`
	Image48  string `json:"image_48"`
	Image72  string `json:"image_72"`
	Image192 string `json:"image_192"`
	Image512 string `json:"image_512"`
}

type TeamIdentity struct {
	ID            string `json:"id"`
	Name          string `json:"name"`
	Domain        string `json:"domain"`
	Image34       string `json:"image_34"`
	Image44       string `json:"image_44"`
	Image68       string `json:"image_68"`
	Image88       string `json:"image_88"`
	Image102      string `json:"image_102"`
	Image132      string `json:"image_132"`
	Image230      string `json:"image_230"`
	ImageDefault  bool   `json:"image_default"`
	ImageOriginal string `json:"image_original"`
}

type userResponseFull struct {
	Members      []User                  `json:"members,omitempty"` // ListUsers
	User         `json:"user,omitempty"` // GetUserInfo
	UserPresence                         // GetUserPresence
<<<<<<< HEAD
	WebResponse
	Metadata ResponseMetadata `json:"response_metadata"`
=======
	SlackResponse
	Metadata ResponseMetadata
>>>>>>> 64520e0f
}

type UserSetPhotoParams struct {
	CropX int
	CropY int
	CropW int
}

func NewUserSetPhotoParams() UserSetPhotoParams {
	return UserSetPhotoParams{
		CropX: DEFAULT_USER_PHOTO_CROP_X,
		CropY: DEFAULT_USER_PHOTO_CROP_Y,
		CropW: DEFAULT_USER_PHOTO_CROP_W,
	}
}

func userRequest(ctx context.Context, client HTTPRequester, path string, values url.Values, debug bool) (*userResponseFull, error) {
	response := &userResponseFull{}
	err := postForm(ctx, client, SLACK_API+path, values, response, debug)
	if err != nil {
		return nil, err
	}
	if !response.Ok {
		return nil, errors.New(response.Error)
	}
	return response, nil
}

// GetUserPresence will retrieve the current presence status of given user.
func (api *Client) GetUserPresence(user string) (*UserPresence, error) {
	return api.GetUserPresenceContext(context.Background(), user)
}

// GetUserPresenceContext will retrieve the current presence status of given user with a custom context.
func (api *Client) GetUserPresenceContext(ctx context.Context, user string) (*UserPresence, error) {
	values := url.Values{
		"token": {api.token},
		"user":  {user},
	}

	response, err := userRequest(ctx, api.httpclient, "users.getPresence", values, api.debug)
	if err != nil {
		return nil, err
	}
	return &response.UserPresence, nil
}

// GetUserInfo will retrieve the complete user information
func (api *Client) GetUserInfo(user string) (*User, error) {
	return api.GetUserInfoContext(context.Background(), user)
}

// GetUserInfoContext will retrieve the complete user information with a custom context
func (api *Client) GetUserInfoContext(ctx context.Context, user string) (*User, error) {
	values := url.Values{
		"token": {api.token},
		"user":  {user},
	}

	response, err := userRequest(ctx, api.httpclient, "users.info", values, api.debug)
	if err != nil {
		return nil, err
	}
	return &response.User, nil
}

// GetUsersOption options for the GetUsers method call.
type GetUsersOption func(*UserPagination)

// GetUsersOptionLimit limit the number of users returned
func GetUsersOptionLimit(n int) GetUsersOption {
	return func(p *UserPagination) {
		p.limit = n
	}
}

// GetUsersOptionPresence include user presence
func GetUsersOptionPresence(n bool) GetUsersOption {
	return func(p *UserPagination) {
		p.presence = n
	}
}

func newUserPagination(c *Client, options ...GetUsersOption) (up UserPagination) {
	up = UserPagination{
		c:     c,
		limit: 200, // per slack api documentation.
	}

	for _, opt := range options {
		opt(&up)
	}

	return up
}

// UserPagination allows for paginating over the users
type UserPagination struct {
	Users        []User
	limit        int
	presence     bool
	previousResp *ResponseMetadata
	c            *Client
}

// Done checks if the pagination has completed
func (UserPagination) Done(err error) bool {
	return err == errPaginationComplete
}

// Failure checks if pagination failed.
func (t UserPagination) Failure(err error) error {
	if t.Done(err) {
		return nil
	}

	return err
}

func (t UserPagination) Next(ctx context.Context) (_ UserPagination, err error) {
	var (
		resp *userResponseFull
	)

	if t.c == nil || (t.previousResp != nil && t.previousResp.Cursor == "") {
		return t, errPaginationComplete
	}

	t.previousResp = t.previousResp.initialize()

	values := url.Values{
		"limit":    {strconv.Itoa(t.limit)},
		"presence": {strconv.FormatBool(t.presence)},
		"token":    {t.c.token},
		"cursor":   {t.previousResp.Cursor},
	}

	if resp, err = userRequest(ctx, t.c.httpclient, "users.list", values, t.c.debug); err != nil {
		log.Println("error during user request", err)
		return t, err
	}

	t.c.Debugf("GetUsersContext: got %d users; metadata %v", len(resp.Members), resp.Metadata)
	t.Users = resp.Members
	t.previousResp = &resp.Metadata

	return t, nil
}

// GetUsersPaginated fetches users in a paginated fashion, see GetUsersContext for usage.
func (api *Client) GetUsersPaginated(options ...GetUsersOption) UserPagination {
	return newUserPagination(api, options...)
}

// GetUsers returns the list of users (with their detailed information)
func (api *Client) GetUsers() ([]User, error) {
	return api.GetUsersContext(context.Background())
}

// GetUsersContext returns the list of users (with their detailed information) with a custom context
func (api *Client) GetUsersContext(ctx context.Context) (results []User, err error) {
	var (
		p UserPagination
	)

	for p = api.GetUsersPaginated(); !p.Done(err); p, err = p.Next(ctx) {
		results = append(results, p.Users...)
	}

	return results, p.Failure(err)
}

// GetUserByEmail will retrieve the complete user information by email
func (api *Client) GetUserByEmail(email string) (*User, error) {
	return api.GetUserByEmailContext(context.Background(), email)
}

// GetUserByEmailContext will retrieve the complete user information by email with a custom context
func (api *Client) GetUserByEmailContext(ctx context.Context, email string) (*User, error) {
	values := url.Values{
		"token": {api.token},
		"email": {email},
	}
	response, err := userRequest(ctx, api.httpclient, "users.lookupByEmail", values, api.debug)
	if err != nil {
		return nil, err
	}
	return &response.User, nil
}

// SetUserAsActive marks the currently authenticated user as active
func (api *Client) SetUserAsActive() error {
	return api.SetUserAsActiveContext(context.Background())
}

// SetUserAsActiveContext marks the currently authenticated user as active with a custom context
func (api *Client) SetUserAsActiveContext(ctx context.Context) (err error) {
	values := url.Values{
		"token": {api.token},
	}

	_, err = userRequest(ctx, api.httpclient, "users.setActive", values, api.debug)
	return err
}

// SetUserPresence changes the currently authenticated user presence
func (api *Client) SetUserPresence(presence string) error {
	return api.SetUserPresenceContext(context.Background(), presence)
}

// SetUserPresenceContext changes the currently authenticated user presence with a custom context
func (api *Client) SetUserPresenceContext(ctx context.Context, presence string) error {
	values := url.Values{
		"token":    {api.token},
		"presence": {presence},
	}

	_, err := userRequest(ctx, api.httpclient, "users.setPresence", values, api.debug)
	return err
}

// GetUserIdentity will retrieve user info available per identity scopes
func (api *Client) GetUserIdentity() (*UserIdentityResponse, error) {
	return api.GetUserIdentityContext(context.Background())
}

// GetUserIdentityContext will retrieve user info available per identity scopes with a custom context
func (api *Client) GetUserIdentityContext(ctx context.Context) (*UserIdentityResponse, error) {
	values := url.Values{
		"token": {api.token},
	}
	response := &UserIdentityResponse{}

	err := postForm(ctx, api.httpclient, SLACK_API+"users.identity", values, response, api.debug)
	if err != nil {
		return nil, err
	}
	if !response.Ok {
		return nil, errors.New(response.Error)
	}
	return response, nil
}

// SetUserPhoto changes the currently authenticated user's profile image
func (api *Client) SetUserPhoto(image string, params UserSetPhotoParams) error {
	return api.SetUserPhotoContext(context.Background(), image, params)
}

// SetUserPhotoContext changes the currently authenticated user's profile image using a custom context
func (api *Client) SetUserPhotoContext(ctx context.Context, image string, params UserSetPhotoParams) error {
	response := &SlackResponse{}
	values := url.Values{
		"token": {api.token},
	}
	if params.CropX != DEFAULT_USER_PHOTO_CROP_X {
		values.Add("crop_x", strconv.Itoa(params.CropX))
	}
	if params.CropY != DEFAULT_USER_PHOTO_CROP_Y {
		values.Add("crop_y", strconv.Itoa(params.CropX))
	}
	if params.CropW != DEFAULT_USER_PHOTO_CROP_W {
		values.Add("crop_w", strconv.Itoa(params.CropW))
	}

	err := postLocalWithMultipartResponse(ctx, api.httpclient, "users.setPhoto", image, "image", values, response, api.debug)
	if err != nil {
		return err
	}

	return response.Err()
}

// DeleteUserPhoto deletes the current authenticated user's profile image
func (api *Client) DeleteUserPhoto() error {
	return api.DeleteUserPhotoContext(context.Background())
}

// DeleteUserPhotoContext deletes the current authenticated user's profile image with a custom context
func (api *Client) DeleteUserPhotoContext(ctx context.Context) error {
	response := &SlackResponse{}
	values := url.Values{
		"token": {api.token},
	}

	err := postForm(ctx, api.httpclient, SLACK_API+"users.deletePhoto", values, response, api.debug)
	if err != nil {
		return err
	}

	return response.Err()
}

// SetUserCustomStatus will set a custom status and emoji for the currently
// authenticated user. If statusEmoji is "" and statusText is not, the Slack API
// will automatically set it to ":speech_balloon:". Otherwise, if both are ""
// the Slack API will unset the custom status/emoji.
func (api *Client) SetUserCustomStatus(statusText, statusEmoji string) error {
	return api.SetUserCustomStatusContext(context.Background(), statusText, statusEmoji)
}

// SetUserCustomStatusContext will set a custom status and emoji for the currently authenticated user with a custom context
//
// For more information see SetUserCustomStatus
func (api *Client) SetUserCustomStatusContext(ctx context.Context, statusText, statusEmoji string) error {
	// XXX(theckman): this anonymous struct is for making requests to the Slack
	// API for setting and unsetting a User's Custom Status/Emoji. To change
	// these values we must provide a JSON document as the profile POST field.
	//
	// We use an anonymous struct over UserProfile because to unset the values
	// on the User's profile we cannot use the `json:"omitempty"` tag. This is
	// because an empty string ("") is what's used to unset the values. Check
	// out the API docs for more details:
	//
	// - https://api.slack.com/docs/presence-and-status#custom_status
	profile, err := json.Marshal(
		&struct {
			StatusText  string `json:"status_text"`
			StatusEmoji string `json:"status_emoji"`
		}{
			StatusText:  statusText,
			StatusEmoji: statusEmoji,
		},
	)

	if err != nil {
		return err
	}

	values := url.Values{
		"token":   {api.token},
		"profile": {string(profile)},
	}

	response := &userResponseFull{}
	if err = postForm(ctx, api.httpclient, SLACK_API+"users.profile.set", values, response, api.debug); err != nil {
		return err
	}

	if !response.Ok {
		return errors.New(response.Error)
	}

	return nil
}

// UnsetUserCustomStatus removes the custom status message for the currently
// authenticated user. This is a convenience method that wraps (*Client).SetUserCustomStatus().
func (api *Client) UnsetUserCustomStatus() error {
	return api.UnsetUserCustomStatusContext(context.Background())
}

// UnsetUserCustomStatusContext removes the custom status message for the currently authenticated user
// with a custom context. This is a convenience method that wraps (*Client).SetUserCustomStatus().
func (api *Client) UnsetUserCustomStatusContext(ctx context.Context) error {
	return api.SetUserCustomStatusContext(ctx, "", "")
}

// GetUserProfile retrieves a user's profile information.
func (api *Client) GetUserProfile(userID string, includeLabels bool) (*UserProfile, error) {
	return api.GetUserProfileContext(context.Background(), userID, includeLabels)
}

type getUserProfileResponse struct {
	SlackResponse
	Profile *UserProfile `json:"profile"`
}

// GetUserProfileContext retrieves a user's profile information with a context.
func (api *Client) GetUserProfileContext(ctx context.Context, userID string, includeLabels bool) (*UserProfile, error) {
	values := url.Values{"token": {api.token}, "user": {userID}}
	if includeLabels {
		values.Add("include_labels", "true")
	}
	resp := &getUserProfileResponse{}

	err := post(ctx, api.httpclient, "users.profile.get", values, &resp, api.debug)
	if err != nil {
		return nil, err
	}
	if !resp.Ok {
		return nil, errors.New(resp.Error)
	}
	return resp.Profile, nil
}<|MERGE_RESOLUTION|>--- conflicted
+++ resolved
@@ -169,16 +169,11 @@
 }
 
 type userResponseFull struct {
-	Members      []User                  `json:"members,omitempty"` // ListUsers
-	User         `json:"user,omitempty"` // GetUserInfo
-	UserPresence                         // GetUserPresence
-<<<<<<< HEAD
-	WebResponse
+	Members      []User        `json:"members,omitempty"`
+	User                       `json:"user,omitempty"`
+	UserPresence                        
+	SlackResponse
 	Metadata ResponseMetadata `json:"response_metadata"`
-=======
-	SlackResponse
-	Metadata ResponseMetadata
->>>>>>> 64520e0f
 }
 
 type UserSetPhotoParams struct {
